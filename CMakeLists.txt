cmake_minimum_required (VERSION 2.8)

project (apitrace)


##############################################################################
# Options

# On Mac OS X build fat binaries with i386 and x86_64 architectures by default.
if (APPLE AND NOT CMAKE_OSX_ARCHITECTURES)
    set (CMAKE_OSX_ARCHITECTURES "i386;x86_64" CACHE STRING "Build architectures for OSX" FORCE)
endif ()

# We use a cached string variable instead of the standard (boolean) OPTION
# command so that we can default to auto-detecting optional depencies, while
# still providing a mechanism to force/disable these optional dependencies, as
# prescribed in http://www.gentoo.org/proj/en/qa/automagic.xml
set (ENABLE_GUI "AUTO" CACHE STRING "Enable Qt GUI.")

set (ENABLE_CLI true CACHE BOOL "Enable command Line interface.")

set (ENABLE_EGL true CACHE BOOL "Enable EGL support.")


##############################################################################
# Find dependencies

set (CMAKE_MODULE_PATH ${PROJECT_SOURCE_DIR}/cmake)

set (CMAKE_USE_PYTHON_VERSION 2.7 2.6)

if (ANDROID)
    set (ENABLE_GUI false)
else ()
    macro (find_host_package)
        find_package (${ARGN})
    endmacro()
endif ()

find_host_package (PythonInterp REQUIRED)
find_package (Threads)

if (ENABLE_GUI)
    if (NOT (ENABLE_GUI STREQUAL "AUTO"))
        set (REQUIRE_GUI REQUIRED)
    endif ()
    find_package (Qt4 4.7 COMPONENTS QtCore QtGui QtWebKit ${REQUIRE_GUI})
    find_package (QJSON ${REQUIRE_GUI})
endif ()

if (WIN32)
    find_package (DirectX)
    set (ENABLE_EGL false)
elseif (APPLE)
    set (ENABLE_EGL false)
else ()
    find_package (X11)

    if (X11_FOUND)
        include_directories (${X11_INCLUDE_DIR})
        add_definitions (-DHAVE_X11)
    endif ()
endif ()


##############################################################################
# Set global build options

include (CheckCXXCompilerFlag)

if (WIN32)
    # http://msdn.microsoft.com/en-us/library/aa383745.aspx
    add_definitions (-D_WIN32_WINNT=0x0601 -DWINVER=0x0601)
else (WIN32)
    CHECK_CXX_COMPILER_FLAG("-fvisibility=hidden" CXX_COMPILER_FLAG_VISIBILITY)
    if (CXX_COMPILER_FLAG_VISIBILITY)
        add_definitions ("-fvisibility=hidden")
    endif ()
endif ()

if (MSVC)
    # C99 includes for msvc
    include_directories (${CMAKE_CURRENT_SOURCE_DIR}/thirdparty/msvc)

    # Enable math constants defines
    add_definitions (-D_USE_MATH_DEFINES)

    # No min/max macros
    add_definitions (-DNOMINMAX)

    # Adjust warnings
    add_definitions (-D_CRT_SECURE_NO_DEPRECATE -D_CRT_SECURE_NO_WARNINGS -D_CRT_NONSTDC_NO_WARNINGS)
    add_definitions (-D_SCL_SECURE_NO_DEPRECATE -D_SCL_SECURE_NO_WARNINGS)
    add_definitions (-W4)
    # XXX: it's safer to use ssize_t everywhere instead of disabling warning
    add_definitions (-wd4018) # signed/unsigned mismatch
    add_definitions (-wd4063) # not a valid value for switch of enum
    add_definitions (-wd4100) # unreferenced formal parameter
    add_definitions (-wd4127) # conditional expression is constant
    add_definitions (-wd4244) # conversion from 'type1' to 'type2', possible loss of data
    add_definitions (-wd4505) # unreferenced local function has been removed
    add_definitions (-wd4512) # assignment operator could not be generated
    add_definitions (-wd4800) # forcing value to bool 'true' or 'false' (performance warning)
    
    # Use static runtime
    # http://www.cmake.org/Wiki/CMake_FAQ#How_can_I_build_my_MSVC_application_with_a_static_runtime.3F
    foreach (flag_var
        CMAKE_C_FLAGS CMAKE_C_FLAGS_DEBUG CMAKE_C_FLAGS_RELEASE CMAKE_C_FLAGS_MINSIZEREL CMAKE_C_FLAGS_RELWITHDEBINFO
        CMAKE_CXX_FLAGS CMAKE_CXX_FLAGS_DEBUG CMAKE_CXX_FLAGS_RELEASE CMAKE_CXX_FLAGS_MINSIZEREL CMAKE_CXX_FLAGS_RELWITHDEBINFO
    )
        if (${flag_var} MATCHES "/MD")
            string (REGEX REPLACE "/MD" "/MT" ${flag_var} "${${flag_var}}")
        endif ()
    endforeach (flag_var)
else ()
    # Adjust warnings
    add_definitions (-Wall)
    # XXX: it's safer to use ssize_t everywhere instead of disabling warning
    add_definitions (-Wno-sign-compare) # comparison between signed and unsigned integer expressions

    # Use GDB extensions if available
    if (CMAKE_COMPILER_IS_GNUC)
        set (CMAKE_C_FLAGS_DEBUG "${CMAKE_C_FLAGS_DEBUG} -ggdb -O0")
        set (CMAKE_C_FLAGS_RELWITHDEBINFO "${CMAKE_C_FLAGS_RELWITHDEBINFO} -ggdb")
    endif ()
    if (CMAKE_COMPILER_IS_GNUCXX)
        set (CMAKE_CXX_FLAGS_DEBUG "${CMAKE_CXX_FLAGS_DEBUG} -ggdb -O0")
        set (CMAKE_CXX_FLAGS_RELWITHDEBINFO "${CMAKE_CXX_FLAGS_RELWITHDEBINFO} -ggdb")
    endif ()
endif ()

if (MINGW)
    # Avoid depending on MinGW runtime DLLs
    check_cxx_compiler_flag (-static-libgcc HAVE_STATIC_LIBGCC_FLAG)
    if (HAVE_STATIC_LIBGCC_FLAG)
        set (CMAKE_EXE_LINKER_FLAGS "${CMAKE_EXE_LINKER_FLAGS} -static-libgcc")
        set (CMAKE_SHARED_LINKER_FLAGS "${CMAKE_SHARED_LINKER_FLAGS} -static-libgcc")
        set (CMAKE_MODULE_LINKER_FLAGS "${CMAKE_MODULE_LINKER_FLAGS} -static-libgcc")
    endif ()
    check_cxx_compiler_flag (-static-libstdc++ HAVE_STATIC_LIBSTDCXX_FLAG)
    if (HAVE_STATIC_LIBSTDCXX_FLAG)
        set (CMAKE_EXE_LINKER_FLAGS "${CMAKE_EXE_LINKER_FLAGS} -static-libstdc++")
        set (CMAKE_SHARED_LINKER_FLAGS "${CMAKE_SHARED_LINKER_FLAGS} -static-libstdc++")
        set (CMAKE_MODULE_LINKER_FLAGS "${CMAKE_MODULE_LINKER_FLAGS} -static-libstdc++")
    endif ()
endif ()


# Put all executables into the same top level build directory, regardless of
# which subdirectory they are declared
set (CMAKE_RUNTIME_OUTPUT_DIRECTORY ${CMAKE_BINARY_DIR})


##############################################################################
# Bundled dependencies
#
# We always use the bundled zlib, libpng, and snappy sources:
# - on Windows to make it easy to deploy the wrappers DLLs
# - on unices to prevent symbol collisions when tracing applications that link
# against other versions of these libraries

set (ZLIB_INCLUDE_DIRS ${CMAKE_CURRENT_SOURCE_DIR}/thirdparty/zlib)
set (ZLIB_LIBRARIES z_bundled)
add_subdirectory (thirdparty/zlib EXCLUDE_FROM_ALL)

include_directories (${ZLIB_INCLUDE_DIRS})

set (SNAPPY_INCLUDE_DIRS ${CMAKE_CURRENT_SOURCE_DIR}/thirdparty/snappy)
set (SNAPPY_LIBRARIES snappy_bundled)
add_subdirectory (thirdparty/snappy EXCLUDE_FROM_ALL)

include_directories (${SNAPPY_INCLUDE_DIRS})

set (PNG_INCLUDE_DIR ${CMAKE_CURRENT_SOURCE_DIR}/thirdparty/libpng)
set (PNG_DEFINITIONS "")
set (PNG_LIBRARIES png_bundled)

add_subdirectory (thirdparty/libpng EXCLUDE_FROM_ALL)
include_directories (${PNG_INCLUDE_DIR})
add_definitions (${PNG_DEFINITIONS})

if (MSVC)
    add_subdirectory (thirdparty/getopt EXCLUDE_FROM_ALL)
    include_directories (${CMAKE_CURRENT_SOURCE_DIR}/thirdparty/getopt)
    set (GETOPT_LIBRARIES getopt_bundled)
endif ()

if (WIN32)
    add_subdirectory (thirdparty/less)
endif ()

# The Qt website provides binaries for Windows and MacOSX, and they are
# automatically found by cmake without any manual intervention.  The situation
# for QJSON is substantially different: there are no binaries for QJSON
# available, and there is no standard installation directory that is detected
# by cmake.
#
# By bundling the QJSON source, we make it much more easier to build the GUI on
# Windows and MacOSX.  But we only use the bundled sources when ENABLE_GUI is
# AUTO.
if (QT4_FOUND AND NOT QJSON_FOUND AND (ENABLE_GUI STREQUAL "AUTO"))
    add_subdirectory (thirdparty/qjson EXCLUDE_FROM_ALL)
    set (QJSON_INCLUDE_DIR ${CMAKE_CURRENT_SOURCE_DIR}/thirdparty)
    set (QJSON_LIBRARY_DIRS)
    set (QJSON_LIBRARIES qjson_bundled)
    set (QJSON_FOUND TRUE)
endif ()

# We use bundled headers for all Khronos APIs, to guarantee support for both
# OpenGL and OpenGL ES at build time, because the OpenGL and OpenGL ES 1 APIs
# are so intertwined that conditional compilation extremely difficult. This
# also avoids missing/inconsistent declarations in system headers.
include_directories (BEFORE ${CMAKE_CURRENT_SOURCE_DIR}/thirdparty/khronos)


##############################################################################
# Installation directories

if (${CMAKE_SYSTEM_NAME} MATCHES "Linux")
    # Debian multiarch support
    execute_process(COMMAND dpkg-architecture -qDEB_HOST_MULTIARCH
        OUTPUT_VARIABLE ARCH_SUBDIR
        ERROR_QUIET
        OUTPUT_STRIP_TRAILING_WHITESPACE
    )
endif()

if (WIN32 OR APPLE)
    # On Windows/MacOSX, applications are usually installed on a directory of
    # their own
    set (DOC_INSTALL_DIR doc)
    set (LIB_INSTALL_DIR lib)
    set (LIB_ARCH_INSTALL_DIR lib)
else ()
    set (DOC_INSTALL_DIR share/doc/${CMAKE_PROJECT_NAME})
    set (LIB_INSTALL_DIR lib/${CMAKE_PROJECT_NAME})
    if (ARCH_SUBDIR)
        set (LIB_ARCH_INSTALL_DIR lib/${ARCH_SUBDIR}/${CMAKE_PROJECT_NAME})
    else ()
        set (LIB_ARCH_INSTALL_DIR lib/${CMAKE_PROJECT_NAME})
    endif ()
endif ()

set (SCRIPTS_INSTALL_DIR ${LIB_INSTALL_DIR}/scripts)
set (WRAPPER_INSTALL_DIR ${LIB_ARCH_INSTALL_DIR}/wrappers)

# Expose the binary/install directories to source
#
# TODO: Use the same directory layout, for both build and install directories,
# so that binaries can find each other using just relative paths.
#
add_definitions(
    -DAPITRACE_BINARY_DIR="${CMAKE_BINARY_DIR}"
    -DAPITRACE_INSTALL_PREFIX="${CMAKE_INSTALL_PREFIX}"
    -DAPITRACE_SCRIPTS_INSTALL_DIR="${CMAKE_INSTALL_PREFIX}/${SCRIPTS_INSTALL_DIR}"
    -DAPITRACE_WRAPPERS_INSTALL_DIR="${CMAKE_INSTALL_PREFIX}/${WRAPPER_INSTALL_DIR}"
)


##############################################################################
# Common libraries / utilities

include_directories (
    ${CMAKE_CURRENT_BINARY_DIR}
    ${CMAKE_CURRENT_SOURCE_DIR}
    ${CMAKE_CURRENT_SOURCE_DIR}/common
)

if (WIN32)
    set (os os_win32.cpp)
    set (glws_os glws_wgl.cpp)
else ()
    set (os os_posix.cpp)
    if (APPLE)
        set (glws_os glws_cocoa.mm)
    else ()
        set (glws_os glws_glx.cpp)
    endif ()
endif ()

add_library (common STATIC
    common/trace_callset.cpp
    common/trace_dump.cpp
    common/trace_file.cpp
    common/trace_file_read.cpp
    common/trace_file_write.cpp
    common/trace_file_zlib.cpp
    common/trace_file_snappy.cpp
    common/trace_model.cpp
    common/trace_parser.cpp
    common/trace_parser_flags.cpp
    common/trace_writer.cpp
    common/trace_writer_local.cpp
    common/trace_writer_model.cpp
    common/trace_loader.cpp
    common/trace_resource.cpp
    common/trace_tools_trace.cpp
    common/trace_profiler.cpp
    common/image.cpp
    common/image_bmp.cpp
    common/image_pnm.cpp
    common/image_png.cpp
    common/${os}
)

set_target_properties (common PROPERTIES
    COMPILE_DEFINITIONS APITRACE_SOURCE_DIR="${CMAKE_SOURCE_DIR}"
    # Ensure it can be statically linked in shared libraries
    COMPILE_FLAGS "${CMAKE_SHARED_LIBRARY_CXX_FLAGS}"
)

<<<<<<< HEAD
link_libraries (common)


##############################################################################
# API tracers

if (WIN32)
    if (MINGW)
        # Silence warnings about @nn suffix mismatch
        set (CMAKE_MODULE_LINKER_FLAGS "${CMAKE_MODULE_LINKER_FLAGS} -Wl,--enable-stdcall-fixup")
    endif (MINGW)

    # ddraw.dll
    if (DirectX_D3D_INCLUDE_DIR)
        include_directories (SYSTEM ${DirectX_D3D_INCLUDE_DIR})
        add_custom_command (
            OUTPUT ddrawtrace.cpp
            COMMAND ${PYTHON_EXECUTABLE} ${CMAKE_CURRENT_SOURCE_DIR}/ddrawtrace.py > ${CMAKE_CURRENT_BINARY_DIR}/ddrawtrace.cpp
            DEPENDS ddrawtrace.py trace.py specs/d3d.py specs/d3dtypes.py specs/d3dcaps.py specs/ddraw.py specs/winapi.py specs/stdapi.py
        )
        add_library (ddraw MODULE specs/ddraw.def ddrawtrace.cpp)
        set_target_properties (ddraw
            PROPERTIES PREFIX ""
            RUNTIME_OUTPUT_DIRECTORY ${PROJECT_BINARY_DIR}/wrappers
            LIBRARY_OUTPUT_DIRECTORY ${PROJECT_BINARY_DIR}/wrappers
        )
        install (TARGETS ddraw LIBRARY DESTINATION ${WRAPPER_INSTALL_DIR})
    endif (DirectX_D3D_INCLUDE_DIR)

    # d3d8.dll
    if (DirectX_D3D8_INCLUDE_DIR AND DirectX_D3DX9_INCLUDE_DIR)
        include_directories (SYSTEM ${DirectX_D3D8_INCLUDE_DIR} ${DirectX_D3DX9_INCLUDE_DIR})
        add_custom_command (
            OUTPUT d3d8trace.cpp
            COMMAND ${PYTHON_EXECUTABLE} ${CMAKE_CURRENT_SOURCE_DIR}/d3d8trace.py > ${CMAKE_CURRENT_BINARY_DIR}/d3d8trace.cpp
            DEPENDS d3d8trace.py trace.py specs/d3d8.py specs/d3d8types.py specs/d3d8caps.py specs/winapi.py specs/stdapi.py
        )
        add_library (d3d8 MODULE specs/d3d8.def d3d8trace.cpp d3dshader.cpp)
        set_target_properties (d3d8
            PROPERTIES PREFIX ""
            RUNTIME_OUTPUT_DIRECTORY ${PROJECT_BINARY_DIR}/wrappers
            LIBRARY_OUTPUT_DIRECTORY ${PROJECT_BINARY_DIR}/wrappers
        )
        install (TARGETS d3d8 LIBRARY DESTINATION ${WRAPPER_INSTALL_DIR})
    endif (DirectX_D3D8_INCLUDE_DIR AND DirectX_D3DX9_INCLUDE_DIR)

    # d3d9.dll
    if (DirectX_D3DX9_INCLUDE_DIR)
        include_directories (SYSTEM ${DirectX_D3DX9_INCLUDE_DIR})
        add_custom_command (
            OUTPUT d3d9trace.cpp
            COMMAND ${PYTHON_EXECUTABLE} ${CMAKE_CURRENT_SOURCE_DIR}/d3d9trace.py > ${CMAKE_CURRENT_BINARY_DIR}/d3d9trace.cpp
            DEPENDS d3d9trace.py trace.py specs/d3d9.py specs/d3d9types.py specs/d3d9caps.py specs/winapi.py specs/stdapi.py
        )
        add_library (d3d9 MODULE specs/d3d9.def d3d9trace.cpp d3dshader.cpp)
        set_target_properties (d3d9
            PROPERTIES PREFIX ""
            RUNTIME_OUTPUT_DIRECTORY ${PROJECT_BINARY_DIR}/wrappers
            LIBRARY_OUTPUT_DIRECTORY ${PROJECT_BINARY_DIR}/wrappers
        )
        install (TARGETS d3d9 LIBRARY DESTINATION ${WRAPPER_INSTALL_DIR})
    endif (DirectX_D3DX9_INCLUDE_DIR)

    # d3d10.dll
    if (DirectX_D3D10_INCLUDE_DIR)
        include_directories (SYSTEM ${DirectX_D3D10_INCLUDE_DIR})
        add_custom_command (
            OUTPUT d3d10trace.cpp
            COMMAND ${PYTHON_EXECUTABLE} ${CMAKE_CURRENT_SOURCE_DIR}/d3d10trace.py > ${CMAKE_CURRENT_BINARY_DIR}/d3d10trace.cpp
            DEPENDS d3d10trace.py trace.py specs/d3d10misc.py specs/d3d10.py specs/dxgi.py specs/dxgitype.py specs/dxgiformat.py specs/winapi.py specs/stdapi.py
        )
        add_library (d3d10 MODULE specs/d3d10.def d3d10trace.cpp)
        set_target_properties (d3d10
            PROPERTIES PREFIX ""
            RUNTIME_OUTPUT_DIRECTORY ${PROJECT_BINARY_DIR}/wrappers
            LIBRARY_OUTPUT_DIRECTORY ${PROJECT_BINARY_DIR}/wrappers
        )
        install (TARGETS d3d10 LIBRARY DESTINATION ${WRAPPER_INSTALL_DIR})
    endif (DirectX_D3D10_INCLUDE_DIR)

    # d2d1.dll, dwrite.dll
    if (DirectX_D2D1_INCLUDE_DIR)
        include_directories (SYSTEM ${DirectX_D2D1_INCLUDE_DIR})

        add_custom_command (
            OUTPUT d2d1trace.cpp
            COMMAND ${PYTHON_EXECUTABLE} ${CMAKE_CURRENT_SOURCE_DIR}/d2d1trace.py > ${CMAKE_CURRENT_BINARY_DIR}/d2d1trace.cpp
            DEPENDS d2d1trace.py trace.py specs/d2d1.py specs/d2d1.py specs/d2dbasetypes.py specs/d2derr.py specs/dwrite.py specs/dcommon.py specs/dxgi.py specs/dxgitype.py specs/dxgiformat.py specs/winapi.py specs/stdapi.py
        )
        add_library (d2d1 MODULE specs/d2d1.def d2d1trace.cpp)
        set_target_properties (d2d1
            PROPERTIES PREFIX ""
            RUNTIME_OUTPUT_DIRECTORY ${PROJECT_BINARY_DIR}/wrappers
            LIBRARY_OUTPUT_DIRECTORY ${PROJECT_BINARY_DIR}/wrappers
        )
        install (TARGETS d2d1 LIBRARY DESTINATION wrappers)

        add_custom_command (
            OUTPUT dwritetrace.cpp
            COMMAND ${PYTHON_EXECUTABLE} ${CMAKE_CURRENT_SOURCE_DIR}/dwritetrace.py > ${CMAKE_CURRENT_BINARY_DIR}/dwritetrace.cpp
            DEPENDS dwritetrace.py trace.py specs/d2d1.py specs/d2d1.py specs/d2dbasetypes.py specs/d2derr.py specs/dwrite.py specs/dcommon.py specs/dxgi.py specs/dxgitype.py specs/dxgiformat.py specs/winapi.py specs/stdapi.py
        )
        add_library (dwrite MODULE specs/dwrite.def dwritetrace.cpp)
        set_target_properties (dwrite
            PROPERTIES PREFIX ""
            RUNTIME_OUTPUT_DIRECTORY ${PROJECT_BINARY_DIR}/wrappers
            LIBRARY_OUTPUT_DIRECTORY ${PROJECT_BINARY_DIR}/wrappers
        )
        install (TARGETS dwrite LIBRARY DESTINATION wrappers)
    endif (DirectX_D2D1_INCLUDE_DIR)

    # opengl32.dll
    add_custom_command (
        OUTPUT wgltrace.cpp
        COMMAND ${PYTHON_EXECUTABLE} ${CMAKE_CURRENT_SOURCE_DIR}/wgltrace.py > ${CMAKE_CURRENT_BINARY_DIR}/wgltrace.cpp
        DEPENDS wgltrace.py gltrace.py trace.py specs/wglapi.py specs/wglenum.py specs/glapi.py specs/glparams.py specs/gltypes.py specs/winapi.py specs/stdapi.py
    )
    add_library (wgltrace MODULE specs/opengl32.def
        wgltrace.cpp
        glcaps.cpp
        glproc_gl.cpp
    )
    add_dependencies (wgltrace glproc)
    set_target_properties (wgltrace PROPERTIES
        PREFIX ""
        OUTPUT_NAME opengl32
        RUNTIME_OUTPUT_DIRECTORY ${PROJECT_BINARY_DIR}/wrappers
        LIBRARY_OUTPUT_DIRECTORY ${PROJECT_BINARY_DIR}/wrappers
    )
    install (TARGETS wgltrace LIBRARY DESTINATION ${WRAPPER_INSTALL_DIR})

elseif (APPLE)
    # OpenGL framework
    add_custom_command (
        OUTPUT cgltrace.cpp
        COMMAND ${PYTHON_EXECUTABLE} ${CMAKE_CURRENT_SOURCE_DIR}/cgltrace.py > ${CMAKE_CURRENT_BINARY_DIR}/cgltrace.cpp
        DEPENDS cgltrace.py gltrace.py trace.py specs/cglapi.py specs/glapi.py specs/glparams.py specs/gltypes.py specs/stdapi.py
    )

    add_library (cgltrace SHARED
        cgltrace.cpp
        glcaps.cpp
        glproc_gl.cpp
    )

    add_dependencies (cgltrace glproc)

    set_target_properties (cgltrace PROPERTIES
        # OpenGL framework name
        PREFIX "" OUTPUT_NAME "OpenGL" SUFFIX ""
        # Specificy the version and reexport GLU symbols
        LINK_FLAGS "-compatibility_version 1 -current_version 1.0.0 -Wl,-reexport_library,/System/Library/Frameworks/OpenGL.framework/Versions/A/Libraries/libGLU.dylib"
        RUNTIME_OUTPUT_DIRECTORY ${PROJECT_BINARY_DIR}/wrappers
        LIBRARY_OUTPUT_DIRECTORY ${PROJECT_BINARY_DIR}/wrappers
    )

    target_link_libraries (cgltrace
        pthread
        dl
    )

    install (TARGETS cgltrace LIBRARY DESTINATION ${WRAPPER_INSTALL_DIR})
elseif (X11_FOUND)
    # libGL.so
    add_custom_command (
        OUTPUT glxtrace.cpp
        COMMAND ${PYTHON_EXECUTABLE} ${CMAKE_CURRENT_SOURCE_DIR}/glxtrace.py > ${CMAKE_CURRENT_BINARY_DIR}/glxtrace.cpp
        DEPENDS glxtrace.py gltrace.py trace.py specs/glxapi.py specs/glapi.py specs/glparams.py specs/gltypes.py specs/stdapi.py
    )

    add_library (glxtrace SHARED
        glxtrace.cpp
        glcaps.cpp
        glproc_gl.cpp
    )

    add_dependencies (glxtrace glproc)

    set_target_properties (glxtrace PROPERTIES
        # avoid the default "lib" prefix
        PREFIX ""
        # Prevent symbol relocations internal to our wrapper library to be
        # overwritten by the application.
        LINK_FLAGS "-Wl,-Bsymbolic -Wl,-Bsymbolic-functions"
        RUNTIME_OUTPUT_DIRECTORY ${PROJECT_BINARY_DIR}/wrappers
        LIBRARY_OUTPUT_DIRECTORY ${PROJECT_BINARY_DIR}/wrappers
    )

    target_link_libraries (glxtrace
        ${X11_X11_LIB}
        pthread
        dl
    )

    install (TARGETS glxtrace LIBRARY DESTINATION ${WRAPPER_INSTALL_DIR})
=======
if (ANDROID)
    target_link_libraries (common log)
>>>>>>> c7af8d42
endif ()


##############################################################################
# Sub-directories

add_subdirectory (dispatch)
add_subdirectory (wrappers)
add_subdirectory (retrace)


##############################################################################
# CLI

if (ENABLE_CLI)
    add_subdirectory(cli)
endif ()

##############################################################################
# Scripts (to support the CLI)

install (
    PROGRAMS
        ${CMAKE_CURRENT_SOURCE_DIR}/scripts/tracediff.py
        ${CMAKE_CURRENT_SOURCE_DIR}/scripts/jsondiff.py
        ${CMAKE_CURRENT_SOURCE_DIR}/scripts/snapdiff.py
    DESTINATION ${SCRIPTS_INSTALL_DIR}
)

##############################################################################
# GUI

if (ENABLE_GUI AND QT4_FOUND AND QJSON_FOUND)
    add_subdirectory(gui)
endif ()


##############################################################################
# Packaging

install (
    FILES
        BUGS.markdown
        LICENSE
        NEWS.markdown
        README.markdown
    DESTINATION ${DOC_INSTALL_DIR}
)

set (CPACK_PACKAGE_VERSION_MAJOR "3")
set (CPACK_PACKAGE_VERSION_MINOR "0")

# Use current date in YYYYMMDD format as patch number 
execute_process (
    COMMAND ${PYTHON_EXECUTABLE} -c "import time, sys; sys.stdout.write(time.strftime('%Y%m%d'))"
    OUTPUT_VARIABLE CPACK_PACKAGE_VERSION_PATCH
)

# cpack mistakenly detects Mingw-w64 as win32
if (MINGW)
    if (CMAKE_SIZEOF_VOID_P EQUAL 8)
        set (CPACK_SYSTEM_NAME win64)
    endif ()
endif ()

# See http://www.vtk.org/Wiki/CMake:CPackPackageGenerators
if (WIN32)
    set (CPACK_GENERATOR "ZIP")
elseif (APPLE)
    set (CPACK_GENERATOR "DragNDrop")
else ()
    set (CPACK_GENERATOR "TBZ2")
endif ()

include(CPack)<|MERGE_RESOLUTION|>--- conflicted
+++ resolved
@@ -309,206 +309,8 @@
     COMPILE_FLAGS "${CMAKE_SHARED_LIBRARY_CXX_FLAGS}"
 )
 
-<<<<<<< HEAD
-link_libraries (common)
-
-
-##############################################################################
-# API tracers
-
-if (WIN32)
-    if (MINGW)
-        # Silence warnings about @nn suffix mismatch
-        set (CMAKE_MODULE_LINKER_FLAGS "${CMAKE_MODULE_LINKER_FLAGS} -Wl,--enable-stdcall-fixup")
-    endif (MINGW)
-
-    # ddraw.dll
-    if (DirectX_D3D_INCLUDE_DIR)
-        include_directories (SYSTEM ${DirectX_D3D_INCLUDE_DIR})
-        add_custom_command (
-            OUTPUT ddrawtrace.cpp
-            COMMAND ${PYTHON_EXECUTABLE} ${CMAKE_CURRENT_SOURCE_DIR}/ddrawtrace.py > ${CMAKE_CURRENT_BINARY_DIR}/ddrawtrace.cpp
-            DEPENDS ddrawtrace.py trace.py specs/d3d.py specs/d3dtypes.py specs/d3dcaps.py specs/ddraw.py specs/winapi.py specs/stdapi.py
-        )
-        add_library (ddraw MODULE specs/ddraw.def ddrawtrace.cpp)
-        set_target_properties (ddraw
-            PROPERTIES PREFIX ""
-            RUNTIME_OUTPUT_DIRECTORY ${PROJECT_BINARY_DIR}/wrappers
-            LIBRARY_OUTPUT_DIRECTORY ${PROJECT_BINARY_DIR}/wrappers
-        )
-        install (TARGETS ddraw LIBRARY DESTINATION ${WRAPPER_INSTALL_DIR})
-    endif (DirectX_D3D_INCLUDE_DIR)
-
-    # d3d8.dll
-    if (DirectX_D3D8_INCLUDE_DIR AND DirectX_D3DX9_INCLUDE_DIR)
-        include_directories (SYSTEM ${DirectX_D3D8_INCLUDE_DIR} ${DirectX_D3DX9_INCLUDE_DIR})
-        add_custom_command (
-            OUTPUT d3d8trace.cpp
-            COMMAND ${PYTHON_EXECUTABLE} ${CMAKE_CURRENT_SOURCE_DIR}/d3d8trace.py > ${CMAKE_CURRENT_BINARY_DIR}/d3d8trace.cpp
-            DEPENDS d3d8trace.py trace.py specs/d3d8.py specs/d3d8types.py specs/d3d8caps.py specs/winapi.py specs/stdapi.py
-        )
-        add_library (d3d8 MODULE specs/d3d8.def d3d8trace.cpp d3dshader.cpp)
-        set_target_properties (d3d8
-            PROPERTIES PREFIX ""
-            RUNTIME_OUTPUT_DIRECTORY ${PROJECT_BINARY_DIR}/wrappers
-            LIBRARY_OUTPUT_DIRECTORY ${PROJECT_BINARY_DIR}/wrappers
-        )
-        install (TARGETS d3d8 LIBRARY DESTINATION ${WRAPPER_INSTALL_DIR})
-    endif (DirectX_D3D8_INCLUDE_DIR AND DirectX_D3DX9_INCLUDE_DIR)
-
-    # d3d9.dll
-    if (DirectX_D3DX9_INCLUDE_DIR)
-        include_directories (SYSTEM ${DirectX_D3DX9_INCLUDE_DIR})
-        add_custom_command (
-            OUTPUT d3d9trace.cpp
-            COMMAND ${PYTHON_EXECUTABLE} ${CMAKE_CURRENT_SOURCE_DIR}/d3d9trace.py > ${CMAKE_CURRENT_BINARY_DIR}/d3d9trace.cpp
-            DEPENDS d3d9trace.py trace.py specs/d3d9.py specs/d3d9types.py specs/d3d9caps.py specs/winapi.py specs/stdapi.py
-        )
-        add_library (d3d9 MODULE specs/d3d9.def d3d9trace.cpp d3dshader.cpp)
-        set_target_properties (d3d9
-            PROPERTIES PREFIX ""
-            RUNTIME_OUTPUT_DIRECTORY ${PROJECT_BINARY_DIR}/wrappers
-            LIBRARY_OUTPUT_DIRECTORY ${PROJECT_BINARY_DIR}/wrappers
-        )
-        install (TARGETS d3d9 LIBRARY DESTINATION ${WRAPPER_INSTALL_DIR})
-    endif (DirectX_D3DX9_INCLUDE_DIR)
-
-    # d3d10.dll
-    if (DirectX_D3D10_INCLUDE_DIR)
-        include_directories (SYSTEM ${DirectX_D3D10_INCLUDE_DIR})
-        add_custom_command (
-            OUTPUT d3d10trace.cpp
-            COMMAND ${PYTHON_EXECUTABLE} ${CMAKE_CURRENT_SOURCE_DIR}/d3d10trace.py > ${CMAKE_CURRENT_BINARY_DIR}/d3d10trace.cpp
-            DEPENDS d3d10trace.py trace.py specs/d3d10misc.py specs/d3d10.py specs/dxgi.py specs/dxgitype.py specs/dxgiformat.py specs/winapi.py specs/stdapi.py
-        )
-        add_library (d3d10 MODULE specs/d3d10.def d3d10trace.cpp)
-        set_target_properties (d3d10
-            PROPERTIES PREFIX ""
-            RUNTIME_OUTPUT_DIRECTORY ${PROJECT_BINARY_DIR}/wrappers
-            LIBRARY_OUTPUT_DIRECTORY ${PROJECT_BINARY_DIR}/wrappers
-        )
-        install (TARGETS d3d10 LIBRARY DESTINATION ${WRAPPER_INSTALL_DIR})
-    endif (DirectX_D3D10_INCLUDE_DIR)
-
-    # d2d1.dll, dwrite.dll
-    if (DirectX_D2D1_INCLUDE_DIR)
-        include_directories (SYSTEM ${DirectX_D2D1_INCLUDE_DIR})
-
-        add_custom_command (
-            OUTPUT d2d1trace.cpp
-            COMMAND ${PYTHON_EXECUTABLE} ${CMAKE_CURRENT_SOURCE_DIR}/d2d1trace.py > ${CMAKE_CURRENT_BINARY_DIR}/d2d1trace.cpp
-            DEPENDS d2d1trace.py trace.py specs/d2d1.py specs/d2d1.py specs/d2dbasetypes.py specs/d2derr.py specs/dwrite.py specs/dcommon.py specs/dxgi.py specs/dxgitype.py specs/dxgiformat.py specs/winapi.py specs/stdapi.py
-        )
-        add_library (d2d1 MODULE specs/d2d1.def d2d1trace.cpp)
-        set_target_properties (d2d1
-            PROPERTIES PREFIX ""
-            RUNTIME_OUTPUT_DIRECTORY ${PROJECT_BINARY_DIR}/wrappers
-            LIBRARY_OUTPUT_DIRECTORY ${PROJECT_BINARY_DIR}/wrappers
-        )
-        install (TARGETS d2d1 LIBRARY DESTINATION wrappers)
-
-        add_custom_command (
-            OUTPUT dwritetrace.cpp
-            COMMAND ${PYTHON_EXECUTABLE} ${CMAKE_CURRENT_SOURCE_DIR}/dwritetrace.py > ${CMAKE_CURRENT_BINARY_DIR}/dwritetrace.cpp
-            DEPENDS dwritetrace.py trace.py specs/d2d1.py specs/d2d1.py specs/d2dbasetypes.py specs/d2derr.py specs/dwrite.py specs/dcommon.py specs/dxgi.py specs/dxgitype.py specs/dxgiformat.py specs/winapi.py specs/stdapi.py
-        )
-        add_library (dwrite MODULE specs/dwrite.def dwritetrace.cpp)
-        set_target_properties (dwrite
-            PROPERTIES PREFIX ""
-            RUNTIME_OUTPUT_DIRECTORY ${PROJECT_BINARY_DIR}/wrappers
-            LIBRARY_OUTPUT_DIRECTORY ${PROJECT_BINARY_DIR}/wrappers
-        )
-        install (TARGETS dwrite LIBRARY DESTINATION wrappers)
-    endif (DirectX_D2D1_INCLUDE_DIR)
-
-    # opengl32.dll
-    add_custom_command (
-        OUTPUT wgltrace.cpp
-        COMMAND ${PYTHON_EXECUTABLE} ${CMAKE_CURRENT_SOURCE_DIR}/wgltrace.py > ${CMAKE_CURRENT_BINARY_DIR}/wgltrace.cpp
-        DEPENDS wgltrace.py gltrace.py trace.py specs/wglapi.py specs/wglenum.py specs/glapi.py specs/glparams.py specs/gltypes.py specs/winapi.py specs/stdapi.py
-    )
-    add_library (wgltrace MODULE specs/opengl32.def
-        wgltrace.cpp
-        glcaps.cpp
-        glproc_gl.cpp
-    )
-    add_dependencies (wgltrace glproc)
-    set_target_properties (wgltrace PROPERTIES
-        PREFIX ""
-        OUTPUT_NAME opengl32
-        RUNTIME_OUTPUT_DIRECTORY ${PROJECT_BINARY_DIR}/wrappers
-        LIBRARY_OUTPUT_DIRECTORY ${PROJECT_BINARY_DIR}/wrappers
-    )
-    install (TARGETS wgltrace LIBRARY DESTINATION ${WRAPPER_INSTALL_DIR})
-
-elseif (APPLE)
-    # OpenGL framework
-    add_custom_command (
-        OUTPUT cgltrace.cpp
-        COMMAND ${PYTHON_EXECUTABLE} ${CMAKE_CURRENT_SOURCE_DIR}/cgltrace.py > ${CMAKE_CURRENT_BINARY_DIR}/cgltrace.cpp
-        DEPENDS cgltrace.py gltrace.py trace.py specs/cglapi.py specs/glapi.py specs/glparams.py specs/gltypes.py specs/stdapi.py
-    )
-
-    add_library (cgltrace SHARED
-        cgltrace.cpp
-        glcaps.cpp
-        glproc_gl.cpp
-    )
-
-    add_dependencies (cgltrace glproc)
-
-    set_target_properties (cgltrace PROPERTIES
-        # OpenGL framework name
-        PREFIX "" OUTPUT_NAME "OpenGL" SUFFIX ""
-        # Specificy the version and reexport GLU symbols
-        LINK_FLAGS "-compatibility_version 1 -current_version 1.0.0 -Wl,-reexport_library,/System/Library/Frameworks/OpenGL.framework/Versions/A/Libraries/libGLU.dylib"
-        RUNTIME_OUTPUT_DIRECTORY ${PROJECT_BINARY_DIR}/wrappers
-        LIBRARY_OUTPUT_DIRECTORY ${PROJECT_BINARY_DIR}/wrappers
-    )
-
-    target_link_libraries (cgltrace
-        pthread
-        dl
-    )
-
-    install (TARGETS cgltrace LIBRARY DESTINATION ${WRAPPER_INSTALL_DIR})
-elseif (X11_FOUND)
-    # libGL.so
-    add_custom_command (
-        OUTPUT glxtrace.cpp
-        COMMAND ${PYTHON_EXECUTABLE} ${CMAKE_CURRENT_SOURCE_DIR}/glxtrace.py > ${CMAKE_CURRENT_BINARY_DIR}/glxtrace.cpp
-        DEPENDS glxtrace.py gltrace.py trace.py specs/glxapi.py specs/glapi.py specs/glparams.py specs/gltypes.py specs/stdapi.py
-    )
-
-    add_library (glxtrace SHARED
-        glxtrace.cpp
-        glcaps.cpp
-        glproc_gl.cpp
-    )
-
-    add_dependencies (glxtrace glproc)
-
-    set_target_properties (glxtrace PROPERTIES
-        # avoid the default "lib" prefix
-        PREFIX ""
-        # Prevent symbol relocations internal to our wrapper library to be
-        # overwritten by the application.
-        LINK_FLAGS "-Wl,-Bsymbolic -Wl,-Bsymbolic-functions"
-        RUNTIME_OUTPUT_DIRECTORY ${PROJECT_BINARY_DIR}/wrappers
-        LIBRARY_OUTPUT_DIRECTORY ${PROJECT_BINARY_DIR}/wrappers
-    )
-
-    target_link_libraries (glxtrace
-        ${X11_X11_LIB}
-        pthread
-        dl
-    )
-
-    install (TARGETS glxtrace LIBRARY DESTINATION ${WRAPPER_INSTALL_DIR})
-=======
 if (ANDROID)
     target_link_libraries (common log)
->>>>>>> c7af8d42
 endif ()
 
 
