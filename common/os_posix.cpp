--- conflicted
+++ resolved
@@ -66,36 +66,7 @@
 namespace os {
 
 
-<<<<<<< HEAD
-static pthread_mutex_t 
-mutex =
-#ifdef PTHREAD_RECURSIVE_MUTEX_INITIALIZER_NP
-    PTHREAD_RECURSIVE_MUTEX_INITIALIZER_NP
-#else
-#   warning PTHREAD_RECURSIVE_MUTEX_INITIALIZER_NP undefined -- deadlocks likely
-    PTHREAD_MUTEX_INITIALIZER
-#endif
-;
-
-
-void
-acquireMutex(void)
-{
-    pthread_mutex_lock(&mutex);
-}
-
-
-void
-releaseMutex(void)
-{
-    pthread_mutex_unlock(&mutex);
-}
-
-
-Path
-=======
 String
->>>>>>> cabebb87
 getProcessName(void)
 {
     String path;
