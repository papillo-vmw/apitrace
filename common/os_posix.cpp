--- conflicted
+++ resolved
@@ -248,7 +248,6 @@
     gCallback = NULL;
 }
 
-<<<<<<< HEAD
 
 #ifdef __linux__
 
@@ -588,7 +587,4 @@
 #endif /* __APPLE__ */
 
 
-} /* namespace OS */
-=======
 } /* namespace os */
->>>>>>> 559d5349
