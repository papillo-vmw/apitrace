/**************************************************************************
 *
 * Copyright 2011 VMware, Inc.
 * All Rights Reserved.
 *
 * Permission is hereby granted, free of charge, to any person obtaining a copy
 * of this software and associated documentation files (the "Software"), to deal
 * in the Software without restriction, including without limitation the rights
 * to use, copy, modify, merge, publish, distribute, sublicense, and/or sell
 * copies of the Software, and to permit persons to whom the Software is
 * furnished to do so, subject to the following conditions:
 *
 * The above copyright notice and this permission notice shall be included in
 * all copies or substantial portions of the Software.
 *
 * THE SOFTWARE IS PROVIDED "AS IS", WITHOUT WARRANTY OF ANY KIND, EXPRESS OR
 * IMPLIED, INCLUDING BUT NOT LIMITED TO THE WARRANTIES OF MERCHANTABILITY,
 * FITNESS FOR A PARTICULAR PURPOSE AND NONINFRINGEMENT. IN NO EVENT SHALL THE
 * AUTHORS OR COPYRIGHT HOLDERS BE LIABLE FOR ANY CLAIM, DAMAGES OR OTHER
 * LIABILITY, WHETHER IN AN ACTION OF CONTRACT, TORT OR OTHERWISE, ARISING FROM,
 * OUT OF OR IN CONNECTION WITH THE SOFTWARE OR THE USE OR OTHER DEALINGS IN
 * THE SOFTWARE.
 *
 **************************************************************************/


/**
 * Minimal Cocoa integration.
 *
 * See also:
 * - http://developer.apple.com/library/mac/#samplecode/CocoaGL/Introduction/Intro.html
 * - http://developer.apple.com/library/mac/#samplecode/Cocoa_With_Carbon_or_CPP/Introduction/Intro.html
 * - http://developer.apple.com/library/mac/#samplecode/glut/Introduction/Intro.html
 * - http://developer.apple.com/library/mac/#samplecode/GLEssentials/Introduction/Intro.html
 * - http://www.glfw.org/
 * - http://cocoasamurai.blogspot.co.uk/2008/04/guide-to-threading-on-leopard.html
 * - http://developer.apple.com/library/ios/#documentation/Cocoa/Conceptual/Multithreading/Introduction/Introduction.html
 */


#include "glproc.hpp"

#include <stdlib.h>
#include <iostream>

#include <dlfcn.h>

#include <Cocoa/Cocoa.h>

#include "os_thread.hpp"
#include "glws.hpp"


/**
 * Dummy thread to force Cocoa to enter multithreading mode.
 */
@interface DummyThread : NSObject
    + (void)enterMultiThreaded;
    + (void)dummyThreadMethod:(id)unused;
@end

@implementation DummyThread
    + (void)dummyThreadMethod:(id)unused {
        (void)unused;
    }

    + (void)enterMultiThreaded {
        [NSThread detachNewThreadSelector:@selector(dummyThreadMethod:)
                  toTarget:self
                  withObject:nil];
    }
@end


namespace glws {


static OS_THREAD_SPECIFIC_PTR(NSAutoreleasePool)
autoreleasePool;


class CocoaVisual : public Visual
{
public:
    NSOpenGLPixelFormat *pixelFormat;

    CocoaVisual(NSOpenGLPixelFormat *pf) :
        pixelFormat(pf)
    {}

    ~CocoaVisual() {
        [pixelFormat release];
    }
};
 

class CocoaDrawable : public Drawable
{
public:
    NSWindow *window;
    NSOpenGLView *view;
    NSOpenGLContext *currentContext;

    CocoaDrawable(const Visual *vis, int w, int h, bool pbuffer) :
        Drawable(vis, w, h, pbuffer),
        currentContext(nil)
    {
        NSOpenGLPixelFormat *pixelFormat = static_cast<const CocoaVisual *>(visual)->pixelFormat;

        NSRect winRect = NSMakeRect(0, 0, w, h);

        window = [[NSWindow alloc]
                         initWithContentRect:winRect
                                   styleMask:NSTitledWindowMask |
                                             NSClosableWindowMask |
                                             NSMiniaturizableWindowMask
                                     backing:NSBackingStoreRetained
                                       defer:NO];
        assert(window != nil);

        view = [[NSOpenGLView alloc]
                initWithFrame:winRect
                  pixelFormat:pixelFormat];
        assert(view != nil);

        [window setContentView:view];
        [window setTitle:@"glretrace"];

    }

    ~CocoaDrawable() {
        [window release];
    }

    void
    resize(int w, int h) {
        if (w == width && h == height) {
            return;
        }

        [window setContentSize:NSMakeSize(w, h)];

        if (currentContext != nil) {
            [currentContext update];
            [window makeKeyAndOrderFront:nil];
            [currentContext setView:view];
            [currentContext makeCurrentContext];
        }

        Drawable::resize(w, h);
    }

    void show(void) {
        if (visible) {
            return;
        }

        // TODO

        Drawable::show();
    }

    void swapBuffers(void) {
        if (currentContext != nil) {
            [currentContext flushBuffer];
        }
    }
};


class CocoaContext : public Context
{
public:
    NSOpenGLContext *context;

    CocoaContext(const Visual *vis, gldispatch::Profile prof, NSOpenGLContext *ctx) :
        Context(vis, prof),
        context(ctx)
    {}

    ~CocoaContext() {
        [context release];
    }
};


<<<<<<< HEAD
class CocoaWindowSystem : public WindowSystem
{
public:
    CocoaWindowSystem(void);
    ~CocoaWindowSystem();
    Visual * createVisual(bool doubleBuffer, gldispatch::Profile profile);
    Drawable * createDrawable(const Visual *visual, int width, int height);
    Context * createContext(const Visual *_visual, Context *shareContext, gldispatch::Profile profile, bool debug);
    bool makeCurrent(Drawable *drawable, Context *context);
    bool processEvents(void);
};


CocoaWindowSystem::CocoaWindowSystem(void) {
    [NSApplication sharedApplication];
=======
static inline void
initThread(void) {
    if (autoreleasePool == nil) {
        autoreleasePool = [[NSAutoreleasePool alloc] init];
    }
}

void
init(void) {
    // Prevent glproc to load system's OpenGL, so that we can trace glretrace.
    _libGlHandle = dlopen("OpenGL", RTLD_LOCAL | RTLD_NOW | RTLD_FIRST);
>>>>>>> 97becb3b

    initThread();

    [DummyThread enterMultiThreaded];

    bool isMultiThreaded = [NSThread isMultiThreaded];
    if (!isMultiThreaded) {
        std::cerr << "error: failed to enable Cocoa multi-threading\n";
	exit(1);
    }

    [NSApplication sharedApplication];

    [NSApp finishLaunching];
}


CocoaWindowSystem::~CocoaWindowSystem() {
    [autoreleasePool release];
}


Visual *
<<<<<<< HEAD
CocoaWindowSystem::createVisual(bool doubleBuffer, gldispatch::Profile profile) {
    if (profile != gldispatch::PROFILE_COMPAT &&
        profile != gldispatch::PROFILE_CORE) {
=======
createVisual(bool doubleBuffer, Profile profile) {

    initThread();

    if (profile != PROFILE_COMPAT &&
        profile != PROFILE_CORE) {
>>>>>>> 97becb3b
        return nil;
    }

    Attributes<NSOpenGLPixelFormatAttribute> attribs;

    attribs.add(NSOpenGLPFAAlphaSize, (NSOpenGLPixelFormatAttribute)1);
    attribs.add(NSOpenGLPFAColorSize, (NSOpenGLPixelFormatAttribute)24);
    if (doubleBuffer) {
        attribs.add(NSOpenGLPFADoubleBuffer);
    }
    attribs.add(NSOpenGLPFADepthSize, (NSOpenGLPixelFormatAttribute)1);
    attribs.add(NSOpenGLPFAStencilSize, (NSOpenGLPixelFormatAttribute)1);
    if (profile == gldispatch::PROFILE_CORE) {
#if CGL_VERSION_1_3
        attribs.add(NSOpenGLPFAOpenGLProfile, NSOpenGLProfileVersion3_2Core);
#else
    return NULL;
#endif
    }
    
    // Use Apple software rendering for debugging purposes.
    if (0) {
        attribs.add(NSOpenGLPFARendererID, 0x00020200); // kCGLRendererGenericID
    }

    attribs.end();

    NSOpenGLPixelFormat *pixelFormat = [[NSOpenGLPixelFormat alloc]
                                     initWithAttributes:attribs];

    return new CocoaVisual(pixelFormat);
}

Drawable *
<<<<<<< HEAD
CocoaWindowSystem::createDrawable(const Visual *visual, int width, int height)
=======
createDrawable(const Visual *visual, int width, int height, bool pbuffer)
>>>>>>> 97becb3b
{
    initThread();

    return new CocoaDrawable(visual, width, height, pbuffer);
}

Context *
CocoaWindowSystem::createContext(const Visual *visual, Context *shareContext, gldispatch::Profile profile, bool debug)
{
    initThread();

    NSOpenGLPixelFormat *pixelFormat = static_cast<const CocoaVisual *>(visual)->pixelFormat;
    NSOpenGLContext *share_context = nil;
    NSOpenGLContext *context;

    if (profile != gldispatch::PROFILE_COMPAT &&
        profile != gldispatch::PROFILE_CORE) {
        return nil;
    }

    if (shareContext) {
        share_context = static_cast<CocoaContext*>(shareContext)->context;
    }

    context = [[NSOpenGLContext alloc]
               initWithFormat:pixelFormat
               shareContext:share_context];
    assert(context != nil);

    return new CocoaContext(visual, profile, context);
}

bool
CocoaWindowSystem::makeCurrent(Drawable *drawable, Context *context)
{
    initThread();

    if (!drawable || !context) {
        [NSOpenGLContext clearCurrentContext];
    } else {
        CocoaDrawable *cocoaDrawable = static_cast<CocoaDrawable *>(drawable);
        CocoaContext *cocoaContext = static_cast<CocoaContext *>(context);

        [cocoaDrawable->window makeKeyAndOrderFront:nil];
        [cocoaContext->context setView:[cocoaDrawable->window contentView]];
        [cocoaContext->context makeCurrentContext];

        cocoaDrawable->currentContext = cocoaContext->context;
    }

    return TRUE;
}

bool
<<<<<<< HEAD
CocoaWindowSystem::processEvents(void) {
   NSEvent* event;
=======
processEvents(void) {
    initThread();
>>>>>>> 97becb3b

    NSEvent* event;
    do {
        event = [NSApp nextEventMatchingMask:NSAnyEventMask
                                   untilDate:[NSDate distantPast]
                                      inMode:NSDefaultRunLoopMode
                                     dequeue:YES];
        if (event)
            [NSApp sendEvent:event];
    } while (event);

    return true;
}


WindowSystem *
createNativeWindowSystem(void) {
    return new CocoaWindowSystem;
}


} /* namespace glws */<|MERGE_RESOLUTION|>--- conflicted
+++ resolved
@@ -184,14 +184,21 @@
 };
 
 
-<<<<<<< HEAD
+static inline void
+initThread(void) {
+    if (autoreleasePool == nil) {
+        autoreleasePool = [[NSAutoreleasePool alloc] init];
+    }
+}
+
+
 class CocoaWindowSystem : public WindowSystem
 {
 public:
     CocoaWindowSystem(void);
     ~CocoaWindowSystem();
     Visual * createVisual(bool doubleBuffer, gldispatch::Profile profile);
-    Drawable * createDrawable(const Visual *visual, int width, int height);
+    Drawable * createDrawable(const Visual *visual, int width, int height, bool pbuffer);
     Context * createContext(const Visual *_visual, Context *shareContext, gldispatch::Profile profile, bool debug);
     bool makeCurrent(Drawable *drawable, Context *context);
     bool processEvents(void);
@@ -199,20 +206,8 @@
 
 
 CocoaWindowSystem::CocoaWindowSystem(void) {
-    [NSApplication sharedApplication];
-=======
-static inline void
-initThread(void) {
-    if (autoreleasePool == nil) {
-        autoreleasePool = [[NSAutoreleasePool alloc] init];
-    }
-}
-
-void
-init(void) {
     // Prevent glproc to load system's OpenGL, so that we can trace glretrace.
     _libGlHandle = dlopen("OpenGL", RTLD_LOCAL | RTLD_NOW | RTLD_FIRST);
->>>>>>> 97becb3b
 
     initThread();
 
@@ -236,18 +231,12 @@
 
 
 Visual *
-<<<<<<< HEAD
 CocoaWindowSystem::createVisual(bool doubleBuffer, gldispatch::Profile profile) {
+
+    initThread();
+
     if (profile != gldispatch::PROFILE_COMPAT &&
         profile != gldispatch::PROFILE_CORE) {
-=======
-createVisual(bool doubleBuffer, Profile profile) {
-
-    initThread();
-
-    if (profile != PROFILE_COMPAT &&
-        profile != PROFILE_CORE) {
->>>>>>> 97becb3b
         return nil;
     }
 
@@ -282,11 +271,7 @@
 }
 
 Drawable *
-<<<<<<< HEAD
-CocoaWindowSystem::createDrawable(const Visual *visual, int width, int height)
-=======
-createDrawable(const Visual *visual, int width, int height, bool pbuffer)
->>>>>>> 97becb3b
+CocoaWindowSystem::createDrawable(const Visual *visual, int width, int height, bool pbuffer)
 {
     initThread();
 
@@ -341,13 +326,8 @@
 }
 
 bool
-<<<<<<< HEAD
 CocoaWindowSystem::processEvents(void) {
-   NSEvent* event;
-=======
-processEvents(void) {
-    initThread();
->>>>>>> 97becb3b
+    initThread();
 
     NSEvent* event;
     do {
