--- conflicted
+++ resolved
@@ -280,7 +280,7 @@
     WglWindowSystem(void);
     ~WglWindowSystem();
     Visual * createVisual(bool doubleBuffer, gldispatch::Profile profile);
-    Drawable * createDrawable(const Visual *visual, int width, int height);
+    Drawable * createDrawable(const Visual *visual, int width, int height, bool pbuffer);
     Context * createContext(const Visual *_visual, Context *shareContext, gldispatch::Profile profile, bool debug);
     bool makeCurrent(Drawable *drawable, Context *context);
     bool processEvents(void);
@@ -313,14 +313,9 @@
 }
 
 Visual *
-<<<<<<< HEAD
 WglWindowSystem::createVisual(bool doubleBuffer, gldispatch::Profile profile) {
-    if (profile != gldispatch::PROFILE_COMPAT) {
-=======
-createVisual(bool doubleBuffer, Profile profile) {
-    if (profile != PROFILE_COMPAT &&
-        profile != PROFILE_CORE) {
->>>>>>> 97becb3b
+    if (profile != gldispatch::PROFILE_COMPAT &&
+        profile != gldispatch::PROFILE_CORE) {
         return NULL;
     }
 
@@ -332,11 +327,7 @@
 }
 
 Drawable *
-<<<<<<< HEAD
-WglWindowSystem::createDrawable(const Visual *visual, int width, int height)
-=======
-createDrawable(const Visual *visual, int width, int height, bool pbuffer)
->>>>>>> 97becb3b
+WglWindowSystem::createDrawable(const Visual *visual, int width, int height, bool pbuffer)
 {
     return new WglDrawable(visual, width, height, pbuffer);
 }
@@ -344,16 +335,12 @@
 Context *
 WglWindowSystem::createContext(const Visual *visual, Context *shareContext, gldispatch::Profile profile, bool debug)
 {
-<<<<<<< HEAD
-    if (profile != gldispatch::PROFILE_COMPAT) {
-=======
-    if (profile != PROFILE_COMPAT &&
-        profile != PROFILE_CORE) {
->>>>>>> 97becb3b
+    if (profile != gldispatch::PROFILE_COMPAT &&
+        profile != gldispatch::PROFILE_CORE) {
         return NULL;
     }
 
-    if (profile == PROFILE_CORE) {
+    if (profile == gldispatch::PROFILE_CORE) {
         std::cerr << "warning: ignoring OpenGL core profile request\n";
     }
 
