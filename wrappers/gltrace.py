--- conflicted
+++ resolved
@@ -121,17 +121,6 @@
         print '    VERTEX_ATTRIB_NV,'
         print '};'
         print
-<<<<<<< HEAD
-        print 'gltrace::Context *'
-        print 'gltrace::getContext(void)'
-        print '{'
-        print '    // TODO return the context set by other APIs (GLX, EGL, and etc.)'
-        print '    static gltrace::Context _ctx = { false, false, false };'
-        print '    return &_ctx;'
-        print '}'
-        print
-=======
->>>>>>> 97becb3b
         print 'static vertex_attrib _get_vertex_attrib(void) {'
         print '    gltrace::Context *ctx = gltrace::getContext();'
         print '    if (ctx->user_arrays_arb || ctx->user_arrays_nv) {'
